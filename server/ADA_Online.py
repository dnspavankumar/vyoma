--- conflicted
+++ resolved
@@ -1,132 +1,9 @@
-<<<<<<< HEAD
-# server/ADA_Online.py (Revised: Emits moved into functions)
+# server/ADA_Online.py (Refactored)
 # Main ADA AI assistant class that handles conversation, TTS, and various API integrations
 import asyncio  # For asynchronous programming and event loops
 import base64  # For encoding/decoding binary data (audio, images)
 import torch  # PyTorch for machine learning operations
 import python_weather  # Weather API client for location-based weather data
-import asyncio  # Duplicate import for emphasis on async operations
-# Trying to fix import issues with Google's Generative AI library
-=======
-# server/ADA_Online.py (Refactored)
-import asyncio
-import base64
-import torch
-import python_weather
-import googlemaps
-from datetime import datetime
-import os
-from dotenv import load_dotenv
-import websockets
-import json
-from googlesearch import search as Google_Search_sync
-import aiohttp
-from bs4 import BeautifulSoup
-
-# --- Handle google.genai import gracefully ---
->>>>>>> c64145e5
-try:
-    from google.genai import types  # Google's Generative AI types and schemas
-    from google import genai  # Main Google Generative AI client
-    print("Successfully imported google.genai")
-except ImportError as e:
-    print(f"Error importing google.genai: {e}")
-<<<<<<< HEAD
-    # Fallback imports or mock objects if needed - ensures app works without Google AI
-    class MockTypes:
-        """Mock types class to simulate Google AI types when import fails"""
-        def __init__(self):
-            pass
-
-=======
-    # Minimal mock for development
-    class MockTypes:
->>>>>>> c64145e5
-        class GenerateContentConfig:
-            """Mock configuration class for content generation"""
-            def __init__(self, system_instruction=None, tools=None):
-                self.system_instruction = system_instruction  # System prompt
-                self.tools = tools  # Available tools/functions
-
-        class Tool:
-            """Mock tool class for function calling"""
-            def __init__(self, function_declarations=None):
-                self.function_declarations = function_declarations  # Function definitions
-
-        class FunctionDeclaration:
-            """Mock function declaration class"""
-            def __init__(self, name=None, description=None, parameters=None):
-                self.name = name  # Function name
-                self.description = description  # Function description
-                self.parameters = parameters  # Function parameters schema
-
-        class Schema:
-            """Mock schema class for parameter definitions"""
-            def __init__(self, type=None, properties=None, required=None, description=None):
-                self.type = type  # Data type
-                self.properties = properties  # Object properties
-                self.required = required  # Required fields
-                self.description = description  # Schema description
-
-        class Type:
-            """Mock type constants"""
-            OBJECT = "object"  # Object type constant
-            STRING = "string"  # String type constant
-
-<<<<<<< HEAD
-    class MockGenAI:
-        """Mock Google AI client for fallback functionality"""
-        def __init__(self):
-            pass
-=======
-        class Part:
-            @staticmethod
-            def from_bytes(data, mime_type): return None
-            @staticmethod
-            def from_function_response(name, response): return None
->>>>>>> c64145e5
-
-    class MockGenAI:
-        class Client:
-<<<<<<< HEAD
-            """Mock client class"""
-            def __init__(self, api_key=None):
-                self.api_key = api_key  # API key storage
-                self.aio = MockAIO()  # Async operations interface
-
-        class MockAIO:
-            """Mock async interface"""
-            def __init__(self):
-                self.chats = MockChats()  # Chat operations
-
-        class MockChats:
-            """Mock chat operations"""
-            def create(self, model=None, config=None):
-                return MockChat()  # Return mock chat instance
-
-        class MockChat:
-            """Mock chat session"""
-            async def send_message(self, content=None):
-                return "This is a mock response as google.genai could not be imported"
-
-    # Use mock objects when Google AI is unavailable
-=======
-            def __init__(self, api_key=None): self.api_key = api_key; self.aio = self.MockAIO()
-            class MockAIO:
-                def __init__(self): self.chats = self.MockChats()
-                class MockChats:
-                    def create(self, model=None, config=None): return self.MockChat()
-                    class MockChat:
-                        async def send_message_stream(self, content): return []
-                        async def send_message(self, content=None): return "Mock response"
->>>>>>> c64145e5
-    types = MockTypes()
-    genai = MockGenAI()
-    print("Using mock objects for google.genai")
-
-<<<<<<< HEAD
-# Additional imports for various API integrations
-import asyncio  # Duplicate for emphasis
 import googlemaps  # Google Maps API client for location services
 from datetime import datetime  # Date and time utilities
 import os  # Operating system interface
@@ -137,17 +14,95 @@
 import aiohttp # For async HTTP requests to various APIs
 from bs4 import BeautifulSoup # For HTML parsing of web search results
 
+# --- Handle google.genai import gracefully ---
+try:
+    from google.genai import types  # Google's Generative AI types and schemas
+    from google import genai  # Main Google Generative AI client
+    print("Successfully imported google.genai")
+except ImportError as e:
+    print(f"Error importing google.genai: {e}")
+    # Fallback imports or mock objects if needed - ensures app works without Google AI
+    class MockTypes:
+        """Mock types class to simulate Google AI types when import fails"""
+        def __init__(self):
+            pass
+
+        class GenerateContentConfig:
+            """Mock configuration class for content generation"""
+            def __init__(self, system_instruction=None, tools=None):
+                self.system_instruction = system_instruction  # System prompt
+                self.tools = tools  # Available tools/functions
+
+        class Tool:
+            """Mock tool class for function calling"""
+            def __init__(self, function_declarations=None):
+                self.function_declarations = function_declarations  # Function definitions
+
+        class FunctionDeclaration:
+            """Mock function declaration class"""
+            def __init__(self, name=None, description=None, parameters=None):
+                self.name = name  # Function name
+                self.description = description  # Function description
+                self.parameters = parameters  # Function parameters schema
+
+        class Schema:
+            """Mock schema class for parameter definitions"""
+            def __init__(self, type=None, properties=None, required=None, description=None):
+                self.type = type  # Data type
+                self.properties = properties  # Object properties
+                self.required = required  # Required fields
+                self.description = description  # Schema description
+
+        class Type:
+            """Mock type constants"""
+            OBJECT = "object"  # Object type constant
+            STRING = "string"  # String type constant
+
+        class Part:
+            @staticmethod
+            def from_bytes(data, mime_type): return None
+            @staticmethod
+            def from_function_response(name, response): return None
+
+    class MockGenAI:
+        """Mock Google AI client for fallback functionality"""
+        def __init__(self):
+            pass
+
+        class Client:
+            """Mock client class"""
+            def __init__(self, api_key=None):
+                self.api_key = api_key  # API key storage
+                self.aio = MockAIO()  # Async operations interface
+
+        class MockAIO:
+            """Mock async interface"""
+            def __init__(self):
+                self.chats = MockChats()  # Chat operations
+
+        class MockChats:
+            """Mock chat operations"""
+            def create(self, model=None, config=None):
+                return MockChat()  # Return mock chat instance
+
+        class MockChat:
+            """Mock chat session"""
+            async def send_message(self, content=None):
+                return "This is a mock response as google.genai could not be imported"
+            async def send_message_stream(self, content):
+                return []
+
+    # Use mock objects when Google AI is unavailable
+    types = MockTypes()
+    genai = MockGenAI()
+    print("Using mock objects for google.genai")
+
 load_dotenv()  # Load environment variables from .env file
 
 # API Keys - Load from environment variables for security
 ELEVENLABS_API_KEY = os.getenv("ELEVENLABS_API_KEY")  # Text-to-speech API
 GOOGLE_API_KEY = os.getenv("GOOGLE_API_KEY")  # Google AI and search APIs
 MAPS_API_KEY = os.getenv("MAPS_API_KEY")  # Google Maps API
-
-# Validate that required API keys are present
-if not ELEVENLABS_API_KEY: print("Error: ELEVENLABS_API_KEY not found.")
-if not GOOGLE_API_KEY: print("Error: GOOGLE_API_KEY not found.")
-if not MAPS_API_KEY: print("Error: MAPS_API_KEY not found.")
 
 # Audio configuration constants for ElevenLabs TTS
 VOICE_ID = 'Yko7PKHZNXotIFUBG7I9'  # Specific voice ID for ADA's voice
@@ -155,24 +110,12 @@
 RECEIVE_SAMPLE_RATE = 24000  # Audio sample rate in Hz
 CHUNK_SIZE = 1024  # Audio chunk size for streaming
 MAX_QUEUE_SIZE = 1  # Maximum audio queue size to prevent memory issues
-=======
-load_dotenv()
-ELEVENLABS_API_KEY = os.getenv("ELEVENLABS_API_KEY")
-GOOGLE_API_KEY = os.getenv("GOOGLE_API_KEY")
-MAPS_API_KEY = os.getenv("MAPS_API_KEY")
-
-VOICE_ID = 'Yko7PKHZNXotIFUBG7I9'
-CHANNELS = 1
-RECEIVE_SAMPLE_RATE = 24000
-CHUNK_SIZE = 1024
-MAX_QUEUE_SIZE = 1
 MODEL_ID = "eleven_flash_v2_5"
 
 def check_api_keys():
     if not ELEVENLABS_API_KEY: print("Error: ELEVENLABS_API_KEY not found.")
     if not GOOGLE_API_KEY: print("Error: GOOGLE_API_KEY not found.")
     if not MAPS_API_KEY: print("Error: MAPS_API_KEY not found.")
->>>>>>> c64145e5
 
 check_api_keys()
 
@@ -192,7 +135,7 @@
             "get_search_results": self.get_search_results
         }
         self.system_behavior = """
-        You are Alfred (Advanced Learning Facilitator for Education and Research Development), a witty British tutor with a slightly flirty personality who always addresses your creator as “Sir.” [...]
+        You are Alfred (Advanced Learning Facilitator for Education and Research Development), a witty British tutor with a slightly flirty personality who always addresses your creator as "Sir." [...]
         """
         self.config = types.GenerateContentConfig(
             system_instruction=self.system_behavior,
@@ -457,7 +400,7 @@
 
     async def run_tts_and_audio_out(self):
         print("Starting TTS and Audio Output manager...")
-        uri = f"wss://api.elevenlabs.io/v1/text-to-speech/{VOICE_ID}/stream-input?model_id=eleven_flash_v2_5&output_format=pcm_24000"
+        uri = f"wss://api.elevenlabs.io/v1/text-to-speech/{VOICE_ID}/stream-input?model_id={MODEL_ID}&output_format=pcm_24000"
         while True:
             try:
                 async with websockets.connect(uri) as websocket:
